--- conflicted
+++ resolved
@@ -124,12 +124,8 @@
 		if err2 != nil {
 			return fmt.Errorf("Error getting Key Vault Secret %q : %+v", id.Name, err2)
 		}
-<<<<<<< HEAD
-		if _, err = parseKeyVaultChildID(*read.ID); err != nil {
-=======
 
 		if _, err = azure.ParseKeyVaultChildID(*read.ID); err != nil {
->>>>>>> 36a71fb1
 			return err
 		}
 
