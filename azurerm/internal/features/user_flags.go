package features

type UserFeatures struct {
	VirtualMachine         VirtualMachineFeatures
	VirtualMachineScaleSet VirtualMachineScaleSetFeatures
	KeyVault               KeyVaultFeatures
}

type VirtualMachineFeatures struct {
	DeleteOSDiskOnDeletion bool
}

type VirtualMachineScaleSetFeatures struct {
	RollInstancesWhenRequired bool
}

type KeyVaultFeatures struct {
<<<<<<< HEAD
	PurgeSoftDeleteOnDestroy bool
=======
	PurgeSoftDeleteOnDestroy    bool
	RecoverSoftDeletedKeyVaults bool
>>>>>>> 68260564
}<|MERGE_RESOLUTION|>--- conflicted
+++ resolved
@@ -15,10 +15,6 @@
 }
 
 type KeyVaultFeatures struct {
-<<<<<<< HEAD
-	PurgeSoftDeleteOnDestroy bool
-=======
 	PurgeSoftDeleteOnDestroy    bool
 	RecoverSoftDeletedKeyVaults bool
->>>>>>> 68260564
 }