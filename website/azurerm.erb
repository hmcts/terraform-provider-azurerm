
<% wrap_layout :inner do %>
    <% content_for :sidebar do %>
        <div class="docs-sidebar hidden-print affix-top" role="complementary">
          <ul class="nav docs-sidenav">
            <li<%= sidebar_current("docs-home") %>>
              <a href="/docs/providers/index.html">All Providers</a>
            </li>

            <li>
              <a href="#">Azure Providers</a>
              <ul class="nav nav-visible">
                <li<%= sidebar_current("docs-azuread-index") %>>
                   <a href="/docs/providers/azuread/index.html">Azure Active Directory</a>
                </li>
                <li<%= sidebar_current("docs-azurerm-index") %>>
                   <a href="/docs/providers/azurerm/index.html">Azure</a>
                </li>
                <li<%= sidebar_current("docs-azurestack-index") %>>
                   <a href="/docs/providers/azurestack/index.html">Azure Stack</a>
                </li>
              </ul>
            </li>

            <li<%= sidebar_current("docs-azurerm-guide") %>>
              <a href="#">Guides</a>
              <ul class="nav nav-visible">
                <li<%= sidebar_current("docs-azurerm-guide-2.0-upgrade") %>>
                   <a href="/docs/providers/azurerm/guides/2.0-upgrade-guide.html">Azure Provider 2.0 Upgrade Guide</a>
                </li>

                <li<%= sidebar_current("docs-azurerm-guide-authentication-azure-cli") %>>
                    <a href="/docs/providers/azurerm/auth/azure_cli.html">Authenticating using the Azure CLI</a>
                </li>

                <li<%= sidebar_current("docs-azurerm-guide-authentication-managed-service-identity") %>>
                    <a href="/docs/providers/azurerm/auth/managed_service_identity.html">Authenticating using Managed Service Identity</a>
                </li>

                <li<%= sidebar_current("docs-azurerm-guide-authentication-service-principal-client-certificate") %>>
                    <a href="/docs/providers/azurerm/auth/service_principal_client_certificate.html">Authenticating using a Service Principal with a Client Certificate</a>
                </li>

                <li<%= sidebar_current("docs-azurerm-guide-authentication-service-principal-client-secret") %>>
                    <a href="/docs/providers/azurerm/auth/service_principal_client_secret.html">Authenticating using a Service Principal with a Client Secret</a>
                </li>
              </ul>
            </li>

            <li<%= sidebar_current("docs-azurerm-community-events") %>>
              <a href="#">Upcoming Community Events</a>
              <ul class="nav nav-visible">
                <li<%= sidebar_current("docs-azurerm-community-events-gardening-fall-2018") %>>
                  <a href="/docs/extend/community/events/2018/fall-gardening.html">Community Gardening - Fall 2018</a>
                </li>
              </ul>
            </li>

            <li<%= sidebar_current("docs-azurerm-datasource") %>>
              <a href="#">Data Sources</a>
              <ul class="nav nav-visible">
                <li<%= sidebar_current("docs-azurerm-datasource-api-management-x") %>>
                    <a href="/docs/providers/azurerm/d/api_management.html">azurerm_api_management</a>
                </li>

                <li<%= sidebar_current("docs-azurerm-datasource-api-management-api-x") %>>
                    <a href="/docs/providers/azurerm/d/api_management_api.html">azurerm_api_management_api</a>
                </li>

                <li<%= sidebar_current("docs-azurerm-datasource-api-management-group") %>>
                    <a href="/docs/providers/azurerm/d/api_management_group.html">azurerm_api_management_group</a>
                </li>

                <li<%= sidebar_current("docs-azurerm-datasource-api-management-product") %>>
                    <a href="/docs/providers/azurerm/d/api_management_product.html">azurerm_api_management_product</a>
                </li>

                <li<%= sidebar_current("docs-azurerm-datasource-api-management-user") %>>
                    <a href="/docs/providers/azurerm/d/api_management_user.html">azurerm_api_management_user</a>
                </li>

                <li<%= sidebar_current("docs-azurerm-datasource-network-application-security-group") %>>
                    <a href="/docs/providers/azurerm/d/application_security_group.html">azurerm_application_security_group</a>
                </li>

                <li<%= sidebar_current("docs-azurerm-datasource-app-service-x") %>>
                    <a href="/docs/providers/azurerm/d/app_service.html">azurerm_app_service</a>
                </li>

                <li<%= sidebar_current("docs-azurerm-datasource-app-service-plan") %>>
                    <a href="/docs/providers/azurerm/d/app_service_plan.html">azurerm_app_service_plan</a>
                </li>

                <li<%= sidebar_current("docs-azurerm-datasource-application-insights") %>>
                    <a href="/docs/providers/azurerm/d/application_insights.html">azurerm_application_insights</a>
                </li>

                <li<%= sidebar_current("docs-azurerm-datasource-availability-set") %>>
                    <a href="/docs/providers/azurerm/d/availability_set.html">azurerm_availability_set</a>
                </li>

                <li<%= sidebar_current("docs-azurerm-datasource-azuread-application") %>>
                  <a href="/docs/providers/azurerm/d/azuread_application.html">azurerm_azuread_application</a>
                </li>

                <li<%= sidebar_current("docs-azurerm-datasource-azuread-service-principal") %>>
                  <a href="/docs/providers/azurerm/d/azuread_service_principal.html">azurerm_azuread_service_principal</a>
                </li>

                <li<%= sidebar_current("docs-azurerm-datasource-batch-account") %>>
                  <a href="/docs/providers/azurerm/d/batch_account.html">azurerm_batch_account</a>
                </li>

                <li<%= sidebar_current("docs-azurerm-datasource-batch-pool") %>>
                  <a href="/docs/providers/azurerm/d/batch_pool.html">azurerm_batch_pool</a>
                </li>

                <li<%= sidebar_current("docs-azurerm-datasource-builtin-role-definition") %>>
                    <a href="/docs/providers/azurerm/d/builtin_role_definition.html">azurerm_builtin_role_definition</a>
                </li>

                <li<%= sidebar_current("docs-azurerm-datasource-cdn-profile") %>>
                    <a href="/docs/providers/azurerm/d/cdn_profile.html">azurerm_cdn_profile</a>
                </li>

                <li<%= sidebar_current("docs-azurerm-datasource-client-config") %>>
                    <a href="/docs/providers/azurerm/d/client_config.html">azurerm_client_config</a>
                </li>

                <li<%= sidebar_current("docs-azurerm-datasource-container-registry") %>>
                    <a href="/docs/providers/azurerm/d/container_registry.html">azurerm_container_registry</a>
                </li>

                <li<%= sidebar_current("docs-azurerm-datasource-cosmosdb-account") %>>
                    <a href="/docs/providers/azurerm/d/cosmosdb_account.html">azurerm_cosmosdb_account</a>
                </li>

                <li<%= sidebar_current("docs-azurerm-datasource-dns-zone") %>>
                    <a href="/docs/providers/azurerm/d/dns_zone.html">azurerm_dns_zone</a>
                </li>

                <li<%= sidebar_current("docs-azurerm-datasource-data-lake-store") %>>
                    <a href="/docs/providers/azurerm/d/data_lake_store.html">azurerm_data_lake_store</a>
                </li>

                <li<%= sidebar_current("docs-azurerm-datasource-dev-test-lab") %>>
                    <a href="/docs/providers/azurerm/d/dev_test_lab.html">azurerm_dev_test_lab</a>
                </li>

                <li<%= sidebar_current("docs-azurerm-datasource-eventhub-namespace") %>>
                    <a href="/docs/providers/azurerm/d/eventhub_namespace.html">azurerm_eventhub_namespace</a>
                </li>

                <li<%= sidebar_current("docs-azurerm-datasource-image") %>>
                    <a href="/docs/providers/azurerm/d/image.html">azurerm_image</a>
                </li>

                <li<%= sidebar_current("docs-azurerm-datasource-key-vault-x") %>>
                    <a href="/docs/providers/azurerm/d/key_vault.html">azurerm_key_vault</a>
                </li>

                <li<%= sidebar_current("docs-azurerm-datasource-key-vault-access-policy") %>>
                    <a href="/docs/providers/azurerm/d/key_vault_access_policy.html">azurerm_key_vault_access_policy</a>
                </li>

                <li<%= sidebar_current("docs-azurerm-datasource-key-vault-key") %>>
                    <a href="/docs/providers/azurerm/d/key_vault_key.html">azurerm_key_vault_key</a>
                </li>

                <li<%= sidebar_current("docs-azurerm-datasource-key-vault-secret") %>>
                    <a href="/docs/providers/azurerm/d/key_vault_secret.html">azurerm_key_vault_secret</a>
                </li>

                <li<%= sidebar_current("docs-azurerm-data-source-kubernetes-cluster") %>>
                    <a href="/docs/providers/azurerm/d/kubernetes_cluster.html">azurerm_kubernetes_cluster</a>
                </li>

                <li<%= sidebar_current("docs-azurerm-datasource-load-balancer-x") %>>
                    <a href="/docs/providers/azurerm/d/loadbalancer.html">azurerm_lb</a>
                </li>

                <li<%= sidebar_current("docs-azurerm-datasource-load-balancer-backend-address-pool") %>>
                    <a href="/docs/providers/azurerm/d/loadbalancer_backend_address_pool.html">azurerm_lb_backend_address_pool</a>
                </li>

                <li<%= sidebar_current("docs-azurerm-datasource-oms-log-analytics-workspace") %>>
                    <a href="/docs/providers/azurerm/d/log_analytics_workspace.html">azurerm_log_analytics_workspace</a>
                </li>

                <li<%= sidebar_current("docs-azurerm-data-source-logic-app-workflow") %>>
                    <a href="/docs/providers/azurerm/d/logic_app_workflow.html">azurerm_logic_app_workflow</a>
                </li>

                <li<%= sidebar_current("docs-azurerm-datasource-managed-disk") %>>
                    <a href="/docs/providers/azurerm/d/managed_disk.html">azurerm_managed_disk</a>
                </li>

                <li<%= sidebar_current("docs-azurerm-datasource-management-group") %>>
                    <a href="/docs/providers/azurerm/d/management_group.html">azurerm_management_group</a>
                </li>

                <li<%= sidebar_current("docs-azurerm-datasource-monitor-action-group") %>>
                    <a href="/docs/providers/azurerm/d/monitor_action_group.html">azurerm_monitor_action_group</a>
                </li>

                <li<%= sidebar_current("docs-azurerm-datasource-monitor-diagnostic-categories") %>>
                    <a href="/docs/providers/azurerm/d/monitor_diagnostic_categories.html">azurerm_monitor_diagnostic_categories</a>
                </li>

                <li<%= sidebar_current("docs-azurerm-datasource-monitor-log-profile") %>>
                  <a href="/docs/providers/azurerm/d/monitor_log_profile.html">azurerm_monitor_log_profile</a>
                </li>

                <li<%= sidebar_current("docs-azurerm-datasource-network-interface") %>>
                    <a href="/docs/providers/azurerm/d/network_interface.html">azurerm_network_interface</a>
                </li>

                <li<%= sidebar_current("docs-azurerm-datasource-network-security-group") %>>
                    <a href="/docs/providers/azurerm/d/network_security_group.html">azurerm_network_security_group</a>
                </li>

                <li<%= sidebar_current("docs-azurerm-datasource-network-watcher") %>>
                    <a href="/docs/providers/azurerm/d/network_watcher.html">azurerm_network_watcher</a>
                </li>

                <li<%= sidebar_current("docs-azurerm-datasource-notification-hub-namespace") %>>
                    <a href="/docs/providers/azurerm/d/notification_hub_namespace.html">azurerm_notification_hub_namespace</a>
                </li>

                <li<%= sidebar_current("docs-azurerm-datasource-platform-image") %>>
                    <a href="/docs/providers/azurerm/d/platform_image.html">azurerm_platform_image</a>
                </li>

                <li<%= sidebar_current("docs-azurerm-datasource-policy-definition") %>>
                    <a href="/docs/providers/azurerm/d/policy_definition.html">azurerm_policy_definition</a>
                </li>

                <li<%= sidebar_current("docs-azurerm-datasource-public-ip-x") %>>
                    <a href="/docs/providers/azurerm/d/public_ip.html">azurerm_public_ip</a>
                </li>

                <li<%= sidebar_current("docs-azurerm-datasource-public-ips") %>>
                    <a href="/docs/providers/azurerm/d/public_ips.html">azurerm_public_ips</a>
                </li>

                <li<%= sidebar_current("docs-azurerm-datasource-recovery-services-vault") %>>
                    <a href="/docs/providers/azurerm/d/recovery_services_vault.html">azurerm_recovery_services_vault</a>
                </li>

                <li<%= sidebar_current("docs-azurerm-datasource-recovery-services-protection-policy-vm") %>>
                    <a href="/docs/providers/azurerm/d/recovery_services_protection_policy_vm.html">azurerm_recovery_services_protection_policy_vm</a>
                </li>

                <li<%= sidebar_current("docs-azurerm-datasource-resource-group") %>>
                    <a href="/docs/providers/azurerm/d/resource_group.html">azurerm_resource_group</a>
                </li>

                <li<%= sidebar_current("docs-azurerm-datasource-role-definition") %>>
                    <a href="/docs/providers/azurerm/d/role_definition.html">azurerm_role_definition</a>
                </li>

                <li<%= sidebar_current("docs-azurerm-data-source-route-table") %>>
                    <a href="/docs/providers/azurerm/d/route_table.html">azurerm_route_table</a>
                </li>

                <li<%= sidebar_current("docs-azurerm-datasource-scheduler-job-collection") %>>
                    <a href="/docs/providers/azurerm/d/scheduler_job_collection.html">azurerm_scheduler_job_collection</a>
                </li>

                <li<%= sidebar_current("docs-azurerm-datasource-servicebus-namespace") %>>
                    <a href="/docs/providers/azurerm/d/servicebus_namespace.html">azurerm_servicebus_namespace</a>
                </li>

                <li<%= sidebar_current("docs-azurerm-datasource-shared-image-x") %>>
                    <a href="/docs/providers/azurerm/d/shared_image.html">azurerm_shared_image</a>
                </li>

                <li<%= sidebar_current("docs-azurerm-datasource-shared-image-gallery") %>>
                    <a href="/docs/providers/azurerm/d/shared_image_gallery.html">azurerm_shared_image_gallery</a>
                </li>

                <li<%= sidebar_current("docs-azurerm-datasource-shared-image-version") %>>
                    <a href="/docs/providers/azurerm/d/shared_image_version.html">azurerm_shared_image_version</a>
                </li>

                <li<%= sidebar_current("docs-azurerm-datasource-storage-account-x") %>>
                    <a href="/docs/providers/azurerm/d/storage_account.html">azurerm_storage_account</a>
                </li>

                <li<%= sidebar_current("docs-azurerm-datasource-storage-account-sas") %>>
                    <a href="/docs/providers/azurerm/d/storage_account_sas.html">azurerm_storage_account_sas</a>
                </li>

                <li<%= sidebar_current("docs-azurerm-datasource-subnet") %>>
                    <a href="/docs/providers/azurerm/d/subnet.html">azurerm_subnet</a>
                </li>

                <li<%= sidebar_current("docs-azurerm-datasource-subscription-x") %>>
                    <a href="/docs/providers/azurerm/d/subscription.html">azurerm_subscription</a>
                </li>

                <li<%= sidebar_current("docs-azurerm-datasource-subscriptions") %>>
                    <a href="/docs/providers/azurerm/d/subscriptions.html">azurerm_subscriptions</a>
                </li>

                <li<%= sidebar_current("docs-azurerm-datasource-traffic-manager-geographical-location") %>>
                    <a href="/docs/providers/azurerm/d/traffic_manager_geographical_location.html">azurerm_traffic_manager_geographical_location</a>
                </li>

                <li<%= sidebar_current("docs-azurerm-datasource-virtual-machine") %>>
                    <a href="/docs/providers/azurerm/d/virtual_machine.html">azurerm_virtual_machine</a>
                </li>

                <li<%= sidebar_current("docs-azurerm-datasource-virtual-network-x") %>>
                    <a href="/docs/providers/azurerm/d/virtual_network.html">azurerm_virtual_network</a>
                </li>

                <li<%= sidebar_current("docs-azurerm-datasource-virtual-network-gateway") %>>
                    <a href="/docs/providers/azurerm/d/virtual_network_gateway.html">azurerm_virtual_network_gateway</a>
                </li>

              </ul>
            </li>

            <li<%= sidebar_current("docs-azurerm-resource-resource") %>>
              <a href="#">Base Resources</a>
              <ul class="nav nav-visible">
                <li<%= sidebar_current("docs-azurerm-resource-resource-group") %>>
                  <a href="/docs/providers/azurerm/r/resource_group.html">azurerm_resource_group</a>
                </li>
              </ul>
            </li>

            <li<%= sidebar_current("docs-azurerm-resource-api-management") %>>
              <a href="#">API Management Resources</a>
              <ul class="nav nav-visible">
                <li<%= sidebar_current("docs-azurerm-resource-api-management-x") %>>
                  <a href="/docs/providers/azurerm/r/api_management.html">azurerm_api_management</a>
                </li>

<<<<<<< HEAD
                <li<%= sidebar_current("docs-azurerm-resource-api-management-api-version-set") %>>
                  <a href="/docs/providers/azurerm/r/api_management_version_set.html">azurerm_api_management_version_set</a>
=======
                <li<%= sidebar_current("docs-azurerm-datasource-api-management-api-x") %>>
                  <a href="/docs/providers/azurerm/r/api_management_api.html">azurerm_api_management_api</a>
>>>>>>> 40a884b8
                </li>

                <li<%= sidebar_current("docs-azurerm-resource-api-management-group-x") %>>
                  <a href="/docs/providers/azurerm/r/api_management_group.html">azurerm_api_management_group</a>
                </li>

                <li<%= sidebar_current("docs-azurerm-resource-api-management-group-user") %>>
                  <a href="/docs/providers/azurerm/r/api_management_group_user.html">azurerm_api_management_group_user</a>
                </li>

                <li<%= sidebar_current("docs-azurerm-resource-api-management-product-x") %>>
                  <a href="/docs/providers/azurerm/r/api_management_product.html">azurerm_api_management_product</a>
                </li>

                <li<%= sidebar_current("docs-azurerm-resource-api-management-product-group") %>>
                  <a href="/docs/providers/azurerm/r/api_management_product_group.html">azurerm_api_management_product_group</a>
                </li>

                <li<%= sidebar_current("docs-azurerm-datasource-api-management-property-x") %>>
                    <a href="/docs/providers/azurerm/r/api_management_property.html">azurerm_api_management_property</a>
                </li>
              </ul>
            </li>

            <li<%= sidebar_current("docs-azurerm-resource-app-service") %>>
              <a href="#">App Service (Web Apps) Resources</a>
              <ul class="nav nav-visible">
                <li<%= sidebar_current("docs-azurerm-resource-app-service-x") %>>
                  <a href="/docs/providers/azurerm/r/app_service.html">azurerm_app_service</a>
                </li>

                <li<%= sidebar_current("docs-azurerm-resource-app-service-active-slot") %>>
                  <a href="/docs/providers/azurerm/r/app_service_active_slot.html">azurerm_app_service_active_slot</a>
                </li>

                <li<%= sidebar_current("docs-azurerm-resource-app-service-custom-hostname-binding") %>>
                  <a href="/docs/providers/azurerm/r/app_service_custom_hostname_binding.html">azurerm_app_service_custom_hostname_binding</a>
                </li>

                <li<%= sidebar_current("docs-azurerm-resource-app-service-plan") %>>
                  <a href="/docs/providers/azurerm/r/app_service_plan.html">azurerm_app_service_plan</a>
                </li>

                <li<%= sidebar_current("docs-azurerm-resource-app-service-slot") %>>
                  <a href="/docs/providers/azurerm/r/app_service_slot.html">azurerm_app_service_slot</a>
                </li>

                <li<%= sidebar_current("docs-azurerm-resource-app-service-function-app") %>>
                  <a href="/docs/providers/azurerm/r/function_app.html">azurerm_function_app</a>
                </li>
              </ul>
            </li>

            <li<%= sidebar_current("docs-azurerm-resource-authorization") %>>
              <a href="#">Authorization Resources</a>
              <ul class="nav nav-visible">
                <li<%= sidebar_current("docs-azurerm-resource-authorization-role-assignment") %>>
                  <a href="/docs/providers/azurerm/r/role_assignment.html">azurerm_role_assignment</a>
                </li>

                <li<%= sidebar_current("docs-azurerm-resource-authorization-role-definition") %>>
                  <a href="/docs/providers/azurerm/r/role_definition.html">azurerm_role_definition</a>
                </li>

                <li<%= sidebar_current("docs-azurerm-resource-authorization-user-assigned-identity") %>>
                  <a href="/docs/providers/azurerm/r/user_assigned_identity.html">azurerm_user_assigned_identity</a>
                </li>
              </ul>
            </li>

            <li<%= sidebar_current("docs-azurerm-resource-azuread") %>>
              <a href="#">Azure Active Directory Resources</a>
              <ul class="nav nav-visible">
                <li<%= sidebar_current("docs-azurerm-resource-azuread-application") %>>
                  <a href="/docs/providers/azurerm/r/azuread_application.html">azurerm_azuread_application</a>
                </li>

                <li<%= sidebar_current("docs-azurerm-resource-azuread-service-principal-x") %>>
                  <a href="/docs/providers/azurerm/r/azuread_service_principal.html">azurerm_azuread_service_principal</a>
                </li>

                <li<%= sidebar_current("docs-azurerm-resource-azuread-service-principal-password") %>>
                  <a href="/docs/providers/azurerm/r/azuread_service_principal_password.html">azurerm_azuread_service_principal_password</a>
                </li>
              </ul>
            </li>

            <li<%= sidebar_current("docs-azurerm-resource-automation") %>>
              <a href="#">Automation Resources</a>
              <ul class="nav nav-visible">
                <li<%= sidebar_current("docs-azurerm-resource-automation-account") %>>
                  <a href="/docs/providers/azurerm/r/automation_account.html">azurerm_automation_account</a>
                </li>

                <li<%= sidebar_current("docs-azurerm-resource-automation-credential") %>>
                  <a href="/docs/providers/azurerm/r/automation_credential.html">azurerm_automation_credential</a>
                </li>

                <li<%= sidebar_current("docs-azurerm-resource-automation-dsc-configuration") %>>
                  <a href="/docs/providers/azurerm/r/automation_dsc_configuration.html">azurerm_automation_dsc_configuration</a>
                </li>

                <li<%= sidebar_current("docs-azurerm-resource-automation-dsc-nodeconfiguration") %>>
                  <a href="/docs/providers/azurerm/r/automation_dsc_nodeconfiguration.html">azurerm_automation_dsc_nodeconfiguration</a>
                </li>

                <li<%= sidebar_current("docs-azurerm-resource-automation-module") %>>
                  <a href="/docs/providers/azurerm/r/automation_module.html">azurerm_automation_module</a>
                </li>

                <li<%= sidebar_current("docs-azurerm-resource-automation-runbook") %>>
                  <a href="/docs/providers/azurerm/r/automation_runbook.html">azurerm_automation_runbook</a>
                </li>

                <li<%= sidebar_current("docs-azurerm-resource-automation-schedule") %>>
                  <a href="/docs/providers/azurerm/r/automation_schedule.html">azurerm_automation_schedule</a>
                </li>
              </ul>
            </li>

            <li<%= sidebar_current("docs-azurerm-resource-application-insights") %>>
              <a href="#">Application Insights Resources</a>
              <ul class="nav nav-visible">
                <li<%= sidebar_current("docs-azurerm-resource-application-insights-x") %>>
                  <a href="/docs/providers/azurerm/r/application_insights.html">azurerm_application_insights</a>
                </li>

                <li<%= sidebar_current("docs-azurerm-resource-application-insights-api-key") %>>
                  <a href="/docs/providers/azurerm/r/application_insights_api_key.html">azurerm_application_insights_api_key</a>
                </li>
              </ul>
            </li>

            <li<%= sidebar_current("docs-azurerm-resource-batch") %>>
              <a href="#">Batch Resources</a>
              <ul class="nav nav-visible">
                <li<%= sidebar_current("docs-azurerm-resource-batch-account") %>>
                  <a href="/docs/providers/azurerm/r/batch_account.html">azurerm_batch_account</a>
                </li>

                <li<%= sidebar_current("docs-azurerm-resource-batch-pool") %>>
                  <a href="/docs/providers/azurerm/r/batch_pool.html">azurerm_batch_pool</a>
                </li>
              </ul>
            </li>

            <li<%= sidebar_current("docs-azurerm-resource-cdn") %>>
              <a href="#">CDN Resources</a>
              <ul class="nav nav-visible">
                <li<%= sidebar_current("docs-azurerm-resource-cdn-endpoint") %>>
                  <a href="/docs/providers/azurerm/r/cdn_endpoint.html">azurerm_cdn_endpoint</a>
                </li>

                <li<%= sidebar_current("docs-azurerm-resource-cdn-profile") %>>
                  <a href="/docs/providers/azurerm/r/cdn_profile.html">azurerm_cdn_profile</a>
                </li>
              </ul>
            </li>

            <li<%= sidebar_current("docs-azurerm-resource-compute") %>>
              <a href="#">Compute Resources</a>
              <ul class="nav nav-visible">
                <li<%= sidebar_current("docs-azurerm-resource-compute-availability-set") %>>
                  <a href="/docs/providers/azurerm/r/availability_set.html">azurerm_availability_set</a>
                </li>

                <li<%= sidebar_current("docs-azurerm-resource-compute-image") %>>
                  <a href="/docs/providers/azurerm/r/image.html">azurerm_image</a>
                </li>

                <li<%= sidebar_current("docs-azurerm-resource-compute-managed-disk") %>>
                  <a href="/docs/providers/azurerm/r/managed_disk.html">azurerm_managed_disk</a>
                </li>

                <li<%= sidebar_current("docs-azurerm-resource-compute-snapshot") %>>
                  <a href="/docs/providers/azurerm/r/snapshot.html">azurerm_snapshot</a>
                </li>

                <li<%= sidebar_current("docs-azurerm-resource-compute-shared-image-x") %>>
                  <a href="/docs/providers/azurerm/r/shared_image.html">azurerm_shared_image</a>
                </li>

                <li<%= sidebar_current("docs-azurerm-resource-compute-shared-image-gallery") %>>
                  <a href="/docs/providers/azurerm/r/shared_image_gallery.html">azurerm_shared_image_gallery</a>
                </li>

                <li<%= sidebar_current("docs-azurerm-resource-compute-shared-image-version") %>>
                  <a href="/docs/providers/azurerm/r/shared_image_version.html">azurerm_shared_image_version</a>
                </li>

                <li<%= sidebar_current("docs-azurerm-resource-compute-virtual-machine-x") %>>
                  <a href="/docs/providers/azurerm/r/virtual_machine.html">azurerm_virtual_machine</a>
                </li>

                <li<%= sidebar_current("docs-azurerm-resource-compute-virtual-machine-data-disk-attachment") %>>
                  <a href="/docs/providers/azurerm/r/virtual_machine_data_disk_attachment.html">azurerm_virtual_machine_data_disk_attachment</a>
                </li>

                <li<%= sidebar_current("docs-azurerm-resource-compute-virtualmachine-extension") %>>
                  <a href="/docs/providers/azurerm/r/virtual_machine_extension.html">azurerm_virtual_machine_extension</a>
                </li>

                <li<%= sidebar_current("docs-azurerm-resource-compute-virtualmachine-scale-set") %>>
                  <a href="/docs/providers/azurerm/r/virtual_machine_scale_set.html">azurerm_virtual_machine_scale_set</a>
                </li>
              </ul>
            </li>

            <li<%= sidebar_current("docs-azurerm-resource-container") %>>
              <a href="#">Container Resources</a>
              <ul class="nav nav-visible">
                <li<%= sidebar_current("docs-azurerm-resource-container-group") %>>
                  <a href="/docs/providers/azurerm/r/container_group.html">azurerm_container_group</a>
                </li>

                <li<%= sidebar_current("docs-azurerm-resource-container-registry") %>>
                  <a href="/docs/providers/azurerm/r/container_registry.html">azurerm_container_registry</a>
                </li>

                <li<%= sidebar_current("docs-azurerm-resource-container-service") %>>
                  <a href="/docs/providers/azurerm/r/container_service.html">azurerm_container_service</a>
                </li>

                <li<%= sidebar_current("docs-azurerm-resource-container-kubernetes-cluster") %>>
                  <a href="/docs/providers/azurerm/r/kubernetes_cluster.html">azurerm_kubernetes_cluster</a>
                </li>
              </ul>
            </li>

            <li<%= sidebar_current("docs-azurerm-resource-cognitive") %>>
              <a href="#">Cognitive Services Resources</a>
              <ul class="nav nav-visible">
                <li<%= sidebar_current("docs-azurerm-resource-cognitive-account") %>>
                  <a href="/docs/providers/azurerm/r/cognitive_account.html">azurerm_cognitive_account</a>
                </li>
              </ul>
            </li>

            <li<%= sidebar_current("docs-azurerm-resource-cosmosdb") %>>
              <a href="#">CosmosDB (DocumentDB) Resources</a>
              <ul class="nav nav-visible">
                <li<%= sidebar_current("docs-azurerm-resource-cosmosdb-account") %>>
                  <a href="/docs/providers/azurerm/r/cosmosdb_account.html">azurerm_cosmosdb_account</a>
                </li>
              </ul>
            </li>

            <li<%= sidebar_current("docs-azurerm-resource-database") %>>
              <a href="#">Database Resources</a>
              <ul class="nav nav-visible">

                <li<%= sidebar_current("docs-azurerm-resource-database-mariadb-database") %>>
                  <a href="/docs/providers/azurerm/r/mariadb_database.html">azurerm_mariadb_database</a>
                </li>

                <li<%= sidebar_current("docs-azurerm-resource-database-mariadb-server") %>>
                  <a href="/docs/providers/azurerm/r/mariadb_server.html">azurerm_mariadb_server</a>
                </li>

                <li<%= sidebar_current("docs-azurerm-resource-database-mysql-configuration") %>>
                  <a href="/docs/providers/azurerm/r/mysql_configuration.html">azurerm_mysql_configuration</a>
                </li>

                <li<%= sidebar_current("docs-azurerm-resource-database-mysql-database") %>>
                  <a href="/docs/providers/azurerm/r/mysql_database.html">azurerm_mysql_database</a>
                </li>

                <li<%= sidebar_current("docs-azurerm-resource-database-mysql-firewall-rule") %>>
                  <a href="/docs/providers/azurerm/r/mysql_firewall_rule.html">azurerm_mysql_firewall_rule</a>
                </li>

                <li<%= sidebar_current("docs-azurerm-resource-database-mysql-server") %>>
                  <a href="/docs/providers/azurerm/r/mysql_server.html">azurerm_mysql_server</a>
                </li>

                <li<%= sidebar_current("docs-azurerm-resource-database-mysql-virtual-network-rule") %>>
                  <a href="/docs/providers/azurerm/r/mysql_virtual_network_rule.html">azurerm_mysql_virtual_network_rule</a>
                </li>

                <li<%= sidebar_current("docs-azurerm-resource-database-postgresql-configuration") %>>
                  <a href="/docs/providers/azurerm/r/postgresql_configuration.html">azurerm_postgresql_configuration</a>
                </li>

                <li<%= sidebar_current("docs-azurerm-resource-database-postgresql-database") %>>
                  <a href="/docs/providers/azurerm/r/postgresql_database.html">azurerm_postgresql_database</a>
                </li>

                <li<%= sidebar_current("docs-azurerm-resource-database-postgresql-firewall-rule") %>>
                  <a href="/docs/providers/azurerm/r/postgresql_firewall_rule.html">azurerm_postgresql_firewall_rule</a>
                </li>

                <li<%= sidebar_current("docs-azurerm-resource-database-postgresql-server") %>>
                  <a href="/docs/providers/azurerm/r/postgresql_server.html">azurerm_postgresql_server</a>
                </li>

                <li<%= sidebar_current("docs-azurerm-resource-database-postgresql-virtual-network-rule") %>>
                  <a href="/docs/providers/azurerm/r/postgresql_virtual_network_rule.html">azurerm_postgresql_virtual_network_rule</a>
                </li>

                <li<%= sidebar_current("docs-azurerm-resource-database-sql-database") %>>
                  <a href="/docs/providers/azurerm/r/sql_database.html">azurerm_sql_database</a>
                </li>

                <li<%= sidebar_current("docs-azurerm-resource-database-sql-administrator") %>>
                  <a href="/docs/providers/azurerm/r/sql_active_directory_administrator.html">azurerm_sql_active_directory_administrator</a>
                </li>

                <li<%= sidebar_current("docs-azurerm-resource-database-sql-elasticpool") %>>
                  <a href="/docs/providers/azurerm/r/sql_elasticpool.html">azurerm_sql_elasticpool</a>
                </li>

                <li<%= sidebar_current("docs-azurerm-resource-database-mssql-elasticpool") %>>
                  <a href="/docs/providers/azurerm/r/mssql_elasticpool.html">azurerm_mssql_elasticpool</a>
                </li>

                <li<%= sidebar_current("docs-azurerm-resource-database-sql-firewall-rule") %>>
                  <a href="/docs/providers/azurerm/r/sql_firewall_rule.html">azurerm_sql_firewall_rule</a>
                </li>

                <li<%= sidebar_current("docs-azurerm-resource-database-sql-server") %>>
                  <a href="/docs/providers/azurerm/r/sql_server.html">azurerm_sql_server</a>
                </li>

                <li<%= sidebar_current("docs-azurerm-resource-database-sql-virtual-network-rule") %>>
                  <a href="/docs/providers/azurerm/r/sql_virtual_network_rule.html">azurerm_sql_virtual_network_rule</a>
                </li>
              </ul>
            </li>

            <li<%= sidebar_current("docs-azurerm-resource-databricks") %>>
              <a href="#">Databricks Resources</a>
              <ul class="nav nav-visible">
                <li<%= sidebar_current("docs-azurerm-resource-databricks-workspace") %>>
                  <a href="/docs/providers/azurerm/r/databricks_workspace.html">azurerm_databricks_workspace</a>
                </li>
              </ul>
            </li>

            <li<%= sidebar_current("docs-azurerm-resource-data-lake") %>>
              <a href="#">Data Lake Resources</a>
              <ul class="nav nav-visible">
                <li<%= sidebar_current("docs-azurerm-resource-data-lake-analytics-account") %>>
                  <a href="/docs/providers/azurerm/r/data_lake_analytics_account.html">azurerm_data_lake_analytics_account</a>
                </li>

                <li<%= sidebar_current("docs-azurerm-resource-data-lake-analytics-firewall-rule") %>>
                  <a href="/docs/providers/azurerm/r/data_lake_analytics_firewall_rule.html">azurerm_data_lake_analytics_firewall_rule</a>
                </li>

                <li<%= sidebar_current("docs-azurerm-resource-data-lake-store-x") %>>
                  <a href="/docs/providers/azurerm/r/data_lake_store.html">azurerm_data_lake_store</a>
                </li>

                <li<%= sidebar_current("docs-azurerm-resource-data-lake-store-firewall-rule") %>>
                  <a href="/docs/providers/azurerm/r/data_lake_store_firewall_rule.html">azurerm_data_lake_store_firewall_rule</a>
                </li>
              </ul>
            </li>

            <li<%= sidebar_current("docs-azurerm-resource-devspace") %>>
              <a href="#">DevSpace Resources</a>
              <ul class="nav nav-visible">
                <li<%= sidebar_current("docs-azurerm-resource-devspace-controller") %>>
                  <a href="/docs/providers/azurerm/r/devspace_controller.html">azurerm_devspace_controller</a>
                </li>
              </ul>
            </li>

            <li<%= sidebar_current("docs-azurerm-resource-dev-test") %>>
              <a href="#">Dev Test Resources</a>
              <ul class="nav nav-visible">
                <li<%= sidebar_current("docs-azurerm-resource-dev-test-lab") %>>
                  <a href="/docs/providers/azurerm/r/dev_test_lab.html">azurerm_dev_test_lab</a>
                </li>

                <li<%= sidebar_current("docs-azurerm-resource-dev-test-linux-virtual-machine") %>>
                  <a href="/docs/providers/azurerm/r/dev_test_linux_virtual_machine.html">azurerm_dev_test_linux_virtual_machine</a>
                </li>

                <li<%= sidebar_current("docs-azurerm-resource-dev-test-policy") %>>
                  <a href="/docs/providers/azurerm/r/dev_test_policy.html">azurerm_dev_test_policy</a>
                </li>

                <li<%= sidebar_current("docs-azurerm-resource-dev-test-virtual-network") %>>
                  <a href="/docs/providers/azurerm/r/dev_test_virtual_network.html">azurerm_dev_test_virtual_network</a>
                </li>

                <li<%= sidebar_current("docs-azurerm-resource-dev-test-windows-virtual-machine") %>>
                  <a href="/docs/providers/azurerm/r/dev_test_windows_virtual_machine.html">azurerm_dev_test_windows_virtual_machine</a>
                </li>
              </ul>
            </li>

            <li<%= sidebar_current("docs-azurerm-resource-dns") %>>
                <a href="#">DNS Resources</a>
                <ul class="nav nav-visible">
                  <li<%= sidebar_current("docs-azurerm-resource-dns-a-record") %>>
                    <a href="/docs/providers/azurerm/r/dns_a_record.html">azurerm_dns_a_record</a>
                  </li>

                  <li<%= sidebar_current("docs-azurerm-resource-dns-aaaa-record") %>>
                    <a href="/docs/providers/azurerm/r/dns_aaaa_record.html">azurerm_dns_aaaa_record</a>
                  </li>

                  <li<%= sidebar_current("docs-azurerm-resource-dns-caa-record") %>>
                    <a href="/docs/providers/azurerm/r/dns_caa_record.html">azurerm_dns_caa_record</a>
                  </li>

                  <li<%= sidebar_current("docs-azurerm-resource-dns-cname-record") %>>
                    <a href="/docs/providers/azurerm/r/dns_cname_record.html">azurerm_dns_cname_record</a>
                  </li>

                  <li<%= sidebar_current("docs-azurerm-resource-dns-mx-record") %>>
                    <a href="/docs/providers/azurerm/r/dns_mx_record.html">azurerm_dns_mx_record</a>
                  </li>

                  <li<%= sidebar_current("docs-azurerm-resource-dns-ns-record") %>>
                    <a href="/docs/providers/azurerm/r/dns_ns_record.html">azurerm_dns_ns_record</a>
                  </li>

                  <li<%= sidebar_current("docs-azurerm-resource-dns-ptr-record") %>>
                    <a href="/docs/providers/azurerm/r/dns_ptr_record.html">azurerm_dns_ptr_record</a>
                  </li>

                  <li<%= sidebar_current("docs-azurerm-resource-dns-srv-record") %>>
                    <a href="/docs/providers/azurerm/r/dns_srv_record.html">azurerm_dns_srv_record</a>
                  </li>

                  <li<%= sidebar_current("docs-azurerm-resource-dns-txt-record") %>>
                    <a href="/docs/providers/azurerm/r/dns_txt_record.html">azurerm_dns_txt_record</a>
                  </li>

                  <li<%= sidebar_current("docs-azurerm-resource-dns-zone") %>>
                      <a href="/docs/providers/azurerm/r/dns_zone.html">azurerm_dns_zone</a>
                  </li>
                </ul>
            </li>

            <li<%= sidebar_current("docs-azurerm-resource-key-vault") %>>
              <a href="#">Key Vault Resources</a>
              <ul class="nav nav-visible">
                <li<%= sidebar_current("docs-azurerm-resource-key-vault-x") %>>
                  <a href="/docs/providers/azurerm/r/key_vault.html">azurerm_key_vault</a>
                </li>

                <li<%= sidebar_current("docs-azurerm-resource-key-vault-access-policy") %>>
                  <a href="/docs/providers/azurerm/r/key_vault_access_policy.html">azurerm_key_vault_access_policy</a>
                </li>

                <li<%= sidebar_current("docs-azurerm-resource-key-vault-certificate") %>>
                  <a href="/docs/providers/azurerm/r/key_vault_certificate.html">azurerm_key_vault_certificate</a>
                </li>

                <li<%= sidebar_current("docs-azurerm-resource-key-vault-key") %>>
                  <a href="/docs/providers/azurerm/r/key_vault_key.html">azurerm_key_vault_key</a>
                </li>

                <li<%= sidebar_current("docs-azurerm-resource-key-vault-secret") %>>
                  <a href="/docs/providers/azurerm/r/key_vault_secret.html">azurerm_key_vault_secret</a>
                </li>
              </ul>
            </li>

            <li<%= sidebar_current("docs-azurerm-resource-loadbalancer") %>>
              <a href="#">Load Balancer Resources</a>
              <ul class="nav nav-visible">
                  <li<%= sidebar_current("docs-azurerm-resource-loadbalancer-x") %>>
                    <a href="/docs/providers/azurerm/r/loadbalancer.html">azurerm_lb</a>
                  </li>

                  <li<%= sidebar_current("docs-azurerm-resource-loadbalancer-backend-address-pool") %>>
                    <a href="/docs/providers/azurerm/r/loadbalancer_backend_address_pool.html">azurerm_lb_backend_address_pool</a>
                  </li>

                  <li<%= sidebar_current("docs-azurerm-resource-loadbalancer-rule") %>>
                    <a href="/docs/providers/azurerm/r/loadbalancer_rule.html">azurerm_lb_rule</a>
                  </li>

                  <li<%= sidebar_current("docs-azurerm-resource-loadbalancer-outbound-rule") %>>
                    <a href="/docs/providers/azurerm/r/loadbalancer_outbound_rule.html">azurerm_lb_outbound_rule</a>
                  </li>

                  <li<%= sidebar_current("docs-azurerm-resource-loadbalancer-nat-rule") %>>
                    <a href="/docs/providers/azurerm/r/loadbalancer_nat_rule.html">azurerm_lb_nat_rule</a>
                  </li>

                  <li<%= sidebar_current("docs-azurerm-resource-loadbalancer-nat-pool") %>>
                    <a href="/docs/providers/azurerm/r/loadbalancer_nat_pool.html">azurerm_lb_nat_pool</a>
                  </li>

                  <li<%= sidebar_current("docs-azurerm-resource-loadbalancer-probe") %>>
                    <a href="/docs/providers/azurerm/r/loadbalancer_probe.html">azurerm_lb_probe</a>
                  </li>
              </ul>
            </li>

            <li<%= sidebar_current("docs-azurerm-resource-logic") %>>
              <a href="#">Logic App Resources</a>
              <ul class="nav nav-visible">
                <li<%= sidebar_current("docs-azurerm-resource-logic-app-action-custom") %>>
                  <a href="/docs/providers/azurerm/r/logic_app_action_custom.html">azurerm_logic_app_action_custom</a>
                </li>

                <li<%= sidebar_current("docs-azurerm-resource-logic-app-action-http") %>>
                  <a href="/docs/providers/azurerm/r/logic_app_action_http.html">azurerm_logic_app_action_http</a>
                </li>

                <li<%= sidebar_current("docs-azurerm-resource-logic-app-trigger-custom") %>>
                  <a href="/docs/providers/azurerm/r/logic_app_trigger_custom.html">azurerm_logic_app_trigger_custom</a>
                </li>

                <li<%= sidebar_current("docs-azurerm-resource-logic-app-trigger-http-request") %>>
                  <a href="/docs/providers/azurerm/r/logic_app_trigger_http_request.html">azurerm_logic_app_trigger_http_request</a>
                </li>

                <li<%= sidebar_current("docs-azurerm-resource-logic-app-trigger-recurrence") %>>
                  <a href="/docs/providers/azurerm/r/logic_app_trigger_recurrence.html">azurerm_logic_app_trigger_recurrence</a>
                </li>

                <li<%= sidebar_current("docs-azurerm-resource-logic-app-workflow") %>>
                  <a href="/docs/providers/azurerm/r/logic_app_workflow.html">azurerm_logic_app_workflow</a>
                </li>
              </ul>
            </li>

            <li<%= sidebar_current("docs-azurerm-resource-management") %>>
              <a href="#">Management Resources</a>
              <ul class="nav nav-visible">
                <li<%= sidebar_current("docs-azurerm-resource-management-lock") %>>
                  <a href="/docs/providers/azurerm/r/management_lock.html">azurerm_management_lock</a>
                </li>
              </ul>
            </li>

            <li<%= sidebar_current("docs-azurerm-resource-messaging") %>>
              <a href="#">Messaging Resources</a>
              <ul class="nav nav-visible">
                <li<%= sidebar_current("docs-azurerm-resource-messaging-eventgrid-domain") %>>
                  <a href="/docs/providers/azurerm/r/eventgrid_domain.html">azurerm_eventgrid_domain</a>
                </li>

                <li<%= sidebar_current("docs-azurerm-resource-messaging-eventgrid-event-subscription") %>>
                  <a href="/docs/providers/azurerm/r/eventgrid_event_subscription.html">azurerm_eventgrid_event_subscription</a>
                </li>

                <li<%= sidebar_current("docs-azurerm-resource-messaging-eventgrid-topic") %>>
                  <a href="/docs/providers/azurerm/r/eventgrid_topic.html">azurerm_eventgrid_topic</a>
                </li>

                <li<%= sidebar_current("docs-azurerm-resource-messaging-eventhub-x") %>>
                  <a href="/docs/providers/azurerm/r/eventhub.html">azurerm_eventhub</a>
                </li>

                <li<%= sidebar_current("docs-azurerm-resource-messaging-eventhub-authorization-rule") %>>
                  <a href="/docs/providers/azurerm/r/eventhub_authorization_rule.html">azurerm_eventhub_authorization_rule</a>
                </li>

                <li<%= sidebar_current("docs-azurerm-resource-messaging-eventhub-consumer-group") %>>
                  <a href="/docs/providers/azurerm/r/eventhub_consumer_group.html">azurerm_eventhub_consumer_group</a>
                </li>

                <li<%= sidebar_current("docs-azurerm-resource-messaging-eventhub-namespace-x") %>>
                  <a href="/docs/providers/azurerm/r/eventhub_namespace.html">azurerm_eventhub_namespace</a>
                </li>

                <li<%= sidebar_current("docs-azurerm-resource-messaging-eventhub-namespace-authorization-rule") %>>
                  <a href="/docs/providers/azurerm/r/eventhub_namespace_authorization_rule.html">azurerm_eventhub_namespace_authorization_rule</a>
                </li>

                <li<%= sidebar_current("docs-azurerm-resource-messaging-iothub-x") %>>
                  <a href="/docs/providers/azurerm/r/iothub.html">azurerm_iothub</a>
                </li>

                <li<%= sidebar_current("docs-azurerm-resource-messaging-iothub-consumer-group") %>>
                  <a href="/docs/providers/azurerm/r/iothub_consumer_group.html">azurerm_iothub_consumer_group</a>
                </li>

                <li<%= sidebar_current("docs-azurerm-resource-messaging-notification-hub-x") %>>
                  <a href="/docs/providers/azurerm/r/notification_hub.html">azurerm_notification_hub</a>
                </li>

                <li<%= sidebar_current("docs-azurerm-resource-messaging-notification-hub-authorization-rule") %>>
                  <a href="/docs/providers/azurerm/r/notification_hub_authorization_rule.html">azurerm_notification_hub_authorization_rule</a>
                </li>

                <li<%= sidebar_current("docs-azurerm-resource-messaging-notification-hub-namespace") %>>
                  <a href="/docs/providers/azurerm/r/notification_hub_namespace.html">azurerm_notification_hub_namespace</a>
                </li>

                <li<%= sidebar_current("docs-azurerm-resource-messaging-relay-namespace") %>>
                  <a href="/docs/providers/azurerm/r/relay_namespace.html">azurerm_relay_namespace</a>
                </li>

                <li<%= sidebar_current("docs-azurerm-resource-messaging-servicebus-namespace-x") %>>
                  <a href="/docs/providers/azurerm/r/servicebus_namespace.html">azurerm_servicebus_namespace</a>
                </li>

                <li<%= sidebar_current("docs-azurerm-resource-messaging-servicebus-namespace-authorization-rule") %>>
                  <a href="/docs/providers/azurerm/r/servicebus_namespace_authorization_rule.html">azurerm_servicebus_namespace_authorization_rule</a>
                </li>

                <li<%= sidebar_current("docs-azurerm-resource-messaging-servicebus-queue-x") %>>
                  <a href="/docs/providers/azurerm/r/servicebus_queue.html">azurerm_servicebus_queue</a>
                </li>

                <li<%= sidebar_current("docs-azurerm-resource-messaging-servicebus-queue-authorization-rule") %>>
                  <a href="/docs/providers/azurerm/r/servicebus_queue_authorization_rule.html">azurerm_servicebus_queue_authorization_rule</a>
                </li>

                <li<%= sidebar_current("docs-azurerm-resource-messaging-servicebus-subscription-x") %>>
                  <a href="/docs/providers/azurerm/r/servicebus_subscription.html">azurerm_servicebus_subscription</a>
                </li>

                <li<%= sidebar_current("docs-azurerm-resource-messaging-servicebus-subscription-rule") %>>
                  <a href="/docs/providers/azurerm/r/servicebus_subscription_rule.html">azurerm_servicebus_subscription_rule</a>
                </li>

                <li<%= sidebar_current("docs-azurerm-resource-messaging-servicebus-topic-x") %>>
                  <a href="/docs/providers/azurerm/r/servicebus_topic.html">azurerm_servicebus_topic</a>
                </li>

                <li<%= sidebar_current("docs-azurerm-resource-messaging-servicebus-topic-authorization-rule") %>>
                  <a href="/docs/providers/azurerm/r/servicebus_topic_authorization_rule.html">azurerm_servicebus_topic_authorization_rule</a>
                </li>

                <li<%= sidebar_current("docs-azurerm-resource-messaging-signalr-service") %>>
                  <a href="/docs/providers/azurerm/r/signalr_service.html">azurerm_signalr_service</a>
                </li>
              </ul>
            </li>


            <li<%= sidebar_current("docs-azurerm-resource-monitor") %>>
              <a href="#">Monitor Resources</a>
              <ul class="nav nav-visible">
                <li<%= sidebar_current("docs-azurerm-resource-autoscale-setting") %>>
                  <a href="/docs/providers/azurerm/r/autoscale_setting.html">azurerm_autoscale_setting</a>
                </li>

                <li<%= sidebar_current("docs-azurerm-resource-monitor-action-group") %>>
                  <a href="/docs/providers/azurerm/r/monitor_action_group.html">azurerm_monitor_action_group</a>
                </li>

                <li<%= sidebar_current("docs-azurerm-resource-monitor-activity-log-alert") %>>
                  <a href="/docs/providers/azurerm/r/monitor_activity_log_alert.html">azurerm_monitor_activity_log_alert</a>
                </li>
                <li<%= sidebar_current("docs-azurerm-resource-monitor-autoscale-setting") %>>
                  <a href="/docs/providers/azurerm/r/monitor_autoscale_setting.html">azurerm_monitor_autoscale_setting</a>
                </li>

                <li<%= sidebar_current("docs-azurerm-resource-monitor-diagnostic-setting") %>>
                  <a href="/docs/providers/azurerm/r/monitor_diagnostic_setting.html">azurerm_monitor_diagnostic_setting</a>
                </li>

                <li<%= sidebar_current("docs-azurerm-resource-monitor-log-profile") %>>
                  <a href="/docs/providers/azurerm/r/monitor_log_profile.html">azurerm_monitor_log_profile</a>
                </li>

                <li<%= sidebar_current("docs-azurerm-resource-monitor-metric-alert-x") %>>
                  <a href="/docs/providers/azurerm/r/monitor_metric_alert.html">azurerm_monitor_metric_alert</a>
                </li>

                <li<%= sidebar_current("docs-azurerm-resource-monitor-metric-alertrule") %>>
                  <a href="/docs/providers/azurerm/r/monitor_metric_alertrule.html">azurerm_monitor_metric_alertrule</a>
                </li>

                <li<%= sidebar_current("docs-azurerm-resource-metric-alertrule") %>>
                  <a href="/docs/providers/azurerm/r/metric_alertrule.html">azurerm_metric_alertrule</a>
                </li>
              </ul>
            </li>

            <li<%= sidebar_current("docs-azurerm-resource-network") %>>
              <a href="#">Network Resources</a>
              <ul class="nav nav-visible">

                <li<%= sidebar_current("docs-azurerm-resource-network-application-gateway") %>>
                  <a href="/docs/providers/azurerm/r/application_gateway.html">azurerm_application_gateway</a>
                </li>

                <li<%= sidebar_current("docs-azurerm-resource-network-application-security-group") %>>
                  <a href="/docs/providers/azurerm/r/application_security_group.html">azurerm_application_security_group</a>
                </li>

                <li<%= sidebar_current("docs-azurerm-resource-connection-monitor") %>>
                  <a href="/docs/providers/azurerm/r/connection_monitor.html">azurerm_connection_monitor</a>
                </li>

                <li<%= sidebar_current("docs-azurerm-resource-network-ddos-protection-plan") %>>
                  <a href="/docs/providers/azurerm/r/ddos_protection_plan.html">azurerm_ddos_protection_plan</a>
                </li>

                <li<%= sidebar_current("docs-azurerm-resource-network-express-route-circuit-x") %>>
                  <a href="/docs/providers/azurerm/r/express_route_circuit.html">azurerm_express_route_circuit</a>
                </li>

                <li<%= sidebar_current("docs-azurerm-resource-network-express-route-circuit-authorization") %>>
                  <a href="/docs/providers/azurerm/r/express_route_circuit_authorization.html">azurerm_express_route_circuit_authorization</a>
                </li>

                <li<%= sidebar_current("docs-azurerm-resource-network-express-route-circuit-peering") %>>
                  <a href="/docs/providers/azurerm/r/express_route_circuit_peering.html">azurerm_express_route_circuit_peering</a>
                </li>

                <li<%= sidebar_current("docs-azurerm-resource-network-firewall-x") %>>
                  <a href="/docs/providers/azurerm/r/firewall.html">azurerm_firewall</a>
                </li>

                <li<%= sidebar_current("docs-azurerm-resource-network-firewall-application-rule-collection") %>>
                  <a href="/docs/providers/azurerm/r/firewall_application_rule_collection.html">azurerm_firewall_application_rule_collection</a>
                </li>

                <li<%= sidebar_current("docs-azurerm-resource-network-firewall-network-rule-collection") %>>
                  <a href="/docs/providers/azurerm/r/firewall_network_rule_collection.html">azurerm_firewall_network_rule_collection</a>
                </li>

                <li<%= sidebar_current("docs-azurerm-resource-network-local-network-gateway") %>>
                  <a href="/docs/providers/azurerm/r/local_network_gateway.html">azurerm_local_network_gateway</a>
                </li>

                <li<%= sidebar_current("docs-azurerm-resource-network-interface-x") %>>
                  <a href="/docs/providers/azurerm/r/network_interface.html">azurerm_network_interface</a>
                </li>

                <li<%= sidebar_current("docs-azurerm-resource-network-interface-application-gateway-backend-address-pool-association") %>>
                  <a href="/docs/providers/azurerm/r/network_interface_application_gateway_backend_address_pool_association.html">azurerm_network_interface_application_gateway_backend_address_pool_association</a>
                </li>

                <li<%= sidebar_current("docs-azurerm-resource-network-interface-application-security-group-association") %>>
                  <a href="/docs/providers/azurerm/r/network_interface_application_security_group_association.html">azurerm_network_interface_application_security_group_association</a>
                </li>

                <li<%= sidebar_current("docs-azurerm-resource-network-interface-backend-address-pool-association") %>>
                  <a href="/docs/providers/azurerm/r/network_interface_backend_address_pool_association.html">azurerm_network_interface_backend_address_pool_association</a>
                </li>

                <li<%= sidebar_current("docs-azurerm-resource-network-interface-nat-rule-association") %>>
                  <a href="/docs/providers/azurerm/r/network_interface_nat_rule_association.html">azurerm_network_interface_nat_rule_association</a>
                </li>

                <li<%= sidebar_current("docs-azurerm-resource-network-security-group") %>>
                  <a href="/docs/providers/azurerm/r/network_security_group.html">azurerm_network_security_group</a>
                </li>

                <li<%= sidebar_current("docs-azurerm-resource-network-security-rule") %>>
                  <a href="/docs/providers/azurerm/r/network_security_rule.html">azurerm_network_security_rule</a>
                </li>

                <li<%= sidebar_current("docs-azurerm-resource-network-watcher") %>>
                  <a href="/docs/providers/azurerm/r/network_watcher.html">azurerm_network_watcher</a>
                </li>

                <li<%= sidebar_current("docs-azurerm-resource-network-packet-capture") %>>
                  <a href="/docs/providers/azurerm/r/packet_capture.html">azurerm_packet_capture</a>
                </li>

                <li<%= sidebar_current("docs-azurerm-resource-network-public-ip") %>>
                  <a href="/docs/providers/azurerm/r/public_ip.html">azurerm_public_ip</a>
                </li>

                <li<%= sidebar_current("docs-azurerm-resource-network-route-x") %>>
                  <a href="/docs/providers/azurerm/r/route.html">azurerm_route</a>
                </li>

                <li<%= sidebar_current("docs-azurerm-resource-network-route-table") %>>
                  <a href="/docs/providers/azurerm/r/route_table.html">azurerm_route_table</a>
                </li>

                <li<%= sidebar_current("docs-azurerm-resource-network-subnet-x") %>>
                  <a href="/docs/providers/azurerm/r/subnet.html">azurerm_subnet</a>
                </li>

                <li<%= sidebar_current("docs-azurerm-resource-network-subnet-network-security-group-association") %>>
                  <a href="/docs/providers/azurerm/r/subnet_network_security_group_association.html">azurerm_subnet_network_security_group_association</a>
                </li>

                <li<%= sidebar_current("docs-azurerm-resource-network-subnet-route-table-association") %>>
                  <a href="/docs/providers/azurerm/r/subnet_route_table_association.html">azurerm_subnet_route_table_association</a>
                </li>

                <li<%= sidebar_current("docs-azurerm-resource-network-traffic-manager-endpoint") %>>
                  <a href="/docs/providers/azurerm/r/traffic_manager_endpoint.html">azurerm_traffic_manager_endpoint</a>
                </li>

                <li<%= sidebar_current("docs-azurerm-resource-network-traffic-manager-profile") %>>
                  <a href="/docs/providers/azurerm/r/traffic_manager_profile.html">azurerm_traffic_manager_profile</a>
                </li>

                <li<%= sidebar_current("docs-azurerm-resource-network-virtual-network-x") %>>
                  <a href="/docs/providers/azurerm/r/virtual_network.html">azurerm_virtual_network</a>
                </li>

                <li<%= sidebar_current("docs-azurerm-resource-network-virtual-network-gateway-x") %>>
                  <a href="/docs/providers/azurerm/r/virtual_network_gateway.html">azurerm_virtual_network_gateway</a>
                </li>

                <li<%= sidebar_current("docs-azurerm-resource-network-virtual-network-gateway-connection") %>>
                  <a href="/docs/providers/azurerm/r/virtual_network_gateway_connection.html">azurerm_virtual_network_gateway_connection</a>
                </li>

                <li<%= sidebar_current("docs-azurerm-resource-network-virtual-network-peering") %>>
                  <a href="/docs/providers/azurerm/r/virtual_network_peering.html">azurerm_virtual_network_peering</a>
                </li>
              </ul>
            </li>

            <li<%= sidebar_current("docs-azurerm-management-group") %>>
              <a href="#">Management Group Resources</a>
              <ul class="nav nav-visible">
                <li<%= sidebar_current("docs-azurerm-management-group") %>>
                  <a href="/docs/providers/azurerm/r/management_group.html">azurerm_management_group</a>
                </li>
              </ul>
            </li>

            <li<%= sidebar_current("docs-azurerm-log-analytics") %>>
              <a href="#">Log Analytics Resources</a>
              <ul class="nav nav-visible">
                <li<%= sidebar_current("docs-azurerm-log-analytics-linked-service") %>>
                  <a href="/docs/providers/azurerm/r/log_analytics_linked_service.html">azurerm_log_analytics_linked_service</a>
                </li>

                <li<%= sidebar_current("docs-azurerm-log-analytics-solution") %>>
                  <a href="/docs/providers/azurerm/r/log_analytics_solution.html">azurerm_log_analytics_solution</a>
                </li>

                <li<%= sidebar_current("docs-azurerm-log-analytics-workspace-x") %>>
                  <a href="/docs/providers/azurerm/r/log_analytics_workspace.html">azurerm_log_analytics_workspace</a>
                </li>

                <li<%= sidebar_current("docs-azurerm-log-analytics-workspace-linked-service") %>>
                  <a href="/docs/providers/azurerm/r/log_analytics_workspace_linked_service.html">azurerm_log_analytics_workspace_linked_service</a>
                </li>
              </ul>
            </li>

            <li<%= sidebar_current("docs-azurerm-resource-policy") %>>
              <a href="#">Policy Resources</a>
              <ul class="nav nav-visible">
                <li<%= sidebar_current("docs-azurerm-resource-policy-assignment") %>>
                  <a href="/docs/providers/azurerm/r/policy_assignment.html">azurerm_policy_assignment</a>
                </li>

                <li<%= sidebar_current("docs-azurerm-resource-policy-definition") %>>
                  <a href="/docs/providers/azurerm/r/policy_definition.html">azurerm_policy_definition</a>
                </li>

                <li<%= sidebar_current("docs-azurerm-resource-policy-set-definition") %>>
                  <a href="/docs/providers/azurerm/r/policy_set_definition.html">azurerm_policy_set_definition</a>
                </li>
              </ul>
            </li>

            <li<%= sidebar_current("docs-azurerm-recovery-services") %>>
              <a href="#">Recovery Services</a>
              <ul class="nav nav-visible">
                <li<%= sidebar_current("docs-azurerm-recovery-services-protection-policy-vm") %>>
                  <a href="/docs/providers/azurerm/r/recovery_services_protection_policy_vm.html">azurerm_recovery_services_protection_policy_vm</a>
                </li>

                <li<%= sidebar_current("docs-azurerm-recovery-services-protected-vm") %>>
                  <a href="/docs/providers/azurerm/r/recovery_services_protected_vm.html">azurerm_recovery_services_protected_vm</a>
                </li>

                <li<%= sidebar_current("docs-azurerm-recovery-services-vault") %>>
                  <a href="/docs/providers/azurerm/r/recovery_services_vault.html">azurerm_recovery_services_vault</a>
                </li>
              </ul>
            </li>

            <li<%= sidebar_current("docs-azurerm-redis") %>>
              <a href="#">Redis Resources</a>
              <ul class="nav nav-visible">
                <li<%= sidebar_current("docs-azurerm-redis-cache") %>>
                  <a href="/docs/providers/azurerm/r/redis_cache.html">azurerm_redis_cache</a>
                </li>

                <li<%= sidebar_current("docs-azurerm-redis-firewall-rule") %>>
                  <a href="/docs/providers/azurerm/r/redis_firewall_rule.html">azurerm_redis_firewall_rule</a>
                </li>
              </ul>
            </li>

            <li<%= sidebar_current("docs-azurerm-resource-search") %>>
              <a href="#">Search Resources</a>
              <ul class="nav nav-visible">
                <li<%= sidebar_current("docs-azurerm-resource-search-service") %>>
                  <a href="/docs/providers/azurerm/r/search_service.html">azurerm_search_service</a>
                </li>
              </ul>
            </li>

            <li<%= sidebar_current("docs-azurerm-security-center") %>>
              <a href="#">Security Center Resources</a>
              <ul class="nav nav-visible">
                <li<%= sidebar_current("docs-azurerm-security-center-contact") %>>
                  <a href="/docs/providers/azurerm/r/security_center_contact.html">azurerm_security_center_contact</a>
                </li>

                <li<%= sidebar_current("docs-azurerm-security-center-subscription-pricing") %>>
                  <a href="/docs/providers/azurerm/r/security_center_subscription_pricing.html">azurerm_security_center_subscription_pricing</a>
                </li>

                <li<%= sidebar_current("docs-azurerm-security-center-workspace") %>>
                  <a href="/docs/providers/azurerm/r/security_center_workspace.html">azurerm_security_center_workspace</a>
                </li>
              </ul>
            </li>

            <li<%= sidebar_current("docs-azurerm-resource-scheduler") %>>
              <a href="#">Scheduler Resources</a>
              <ul class="nav nav-visible">
                <li<%= sidebar_current("docs-azurerm-resource-scheduler-job-collection") %>>
                  <a href="/docs/providers/azurerm/r/scheduler_job_collection.html">azurerm_scheduler_job_collection</a>
                </li>

                <li<%= sidebar_current("docs-azurerm-resource-scheduler-job-x") %>>
                  <a href="/docs/providers/azurerm/r/scheduler_job.html">azurerm_scheduler_job</a>
                </li>
              </ul>
            </li>

            <li<%= sidebar_current("docs-azurerm-resource-service-fabric") %>>
              <a href="#">Service Fabric Resources</a>
              <ul class="nav nav-visible">
                <li<%= sidebar_current("docs-azurerm-resource-service-fabric-cluster") %>>
                  <a href="/docs/providers/azurerm/r/service_fabric_cluster.html">azurerm_service_fabric_cluster</a>
                </li>
              </ul>
            </li>

            <li<%= sidebar_current("docs-azurerm-resource-storage") %>>
              <a href="#">Storage Resources</a>
              <ul class="nav nav-visible">

                <li<%= sidebar_current("docs-azurerm-resource-storage-account") %>>
                  <a href="/docs/providers/azurerm/r/storage_account.html">azurerm_storage_account</a>
                </li>

                <li<%= sidebar_current("docs-azurerm-resource-storage-blob") %>>
                  <a href="/docs/providers/azurerm/r/storage_blob.html">azurerm_storage_blob</a>
                </li>

                <li<%= sidebar_current("docs-azurerm-resource-storage-container") %>>
                  <a href="/docs/providers/azurerm/r/storage_container.html">azurerm_storage_container</a>
                </li>

                <li<%= sidebar_current("docs-azurerm-resource-storage-queue") %>>
                  <a href="/docs/providers/azurerm/r/storage_queue.html">azurerm_storage_queue</a>
                </li>

                <li<%= sidebar_current("docs-azurerm-resource-storage-share") %>>
                  <a href="/docs/providers/azurerm/r/storage_share.html">azurerm_storage_share</a>
                </li>

                <li<%= sidebar_current("docs-azurerm-resource-storage-table") %>>
                  <a href="/docs/providers/azurerm/r/storage_table.html">azurerm_storage_table</a>
                </li>

              </ul>
            </li>

            <li<%= sidebar_current("docs-azurerm-resource-template") %>>
              <a href="#">Template Resources</a>
              <ul class="nav nav-visible">
                <li<%= sidebar_current("docs-azurerm-resource-template-deployment") %>>
                  <a href="/docs/providers/azurerm/r/template_deployment.html">azurerm_template_deployment</a>
                </li>
              </ul>
            </li>

            <li<%= sidebar_current("docs-azurerm-resource-media") %>>
            <a href="#">Media Resources</a>
            <ul class="nav nav-visible">
              <li<%= sidebar_current("docs-azurerm-resource-media-media-services-account") %>>
                <a href="/docs/providers/azurerm/r/media_services_account.html">azurerm_media_services_account</a>
              </li>
            </ul>
          </li>

          </ul>
        </div>
    <% end %>

    <%= yield %>
<% end %><|MERGE_RESOLUTION|>--- conflicted
+++ resolved
@@ -338,13 +338,12 @@
                   <a href="/docs/providers/azurerm/r/api_management.html">azurerm_api_management</a>
                 </li>
 
-<<<<<<< HEAD
+                <li<%= sidebar_current("docs-azurerm-datasource-api-management-api-x") %>>
+                  <a href="/docs/providers/azurerm/r/api_management_api.html">azurerm_api_management_api</a>
+                </li>
+
                 <li<%= sidebar_current("docs-azurerm-resource-api-management-api-version-set") %>>
                   <a href="/docs/providers/azurerm/r/api_management_version_set.html">azurerm_api_management_version_set</a>
-=======
-                <li<%= sidebar_current("docs-azurerm-datasource-api-management-api-x") %>>
-                  <a href="/docs/providers/azurerm/r/api_management_api.html">azurerm_api_management_api</a>
->>>>>>> 40a884b8
                 </li>
 
                 <li<%= sidebar_current("docs-azurerm-resource-api-management-group-x") %>>
