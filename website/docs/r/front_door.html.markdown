---
layout: "azurerm"
page_title: "Azure Resource Manager: azurerm_frontdoor"
sidebar_current: "docs-azurerm-resource-front-door"
description: |-
  Manages an Azure Front Door instance.
---

# azurerm_frontdoor

Manages an Azure Front Door instance.

Azure Front Door Service is Microsoft's highly available and scalable web application acceleration platform and global HTTP(s) load balancer. It provides built-in DDoS protection and application layer security and caching. Front Door enables you to build applications that maximize and automate high-availability and performance for your end-users. Use Front Door with Azure services including Web/Mobile Apps, Cloud Services and Virtual Machines – or combine it with on-premises services for hybrid deployments and smooth cloud migration.

Below are some of the key scenarios that Azure Front Door Service addresses: 
* Use Front Door to improve application scale and availability with instant multi-region failover
* Use Front Door to improve application performance with SSL offload and routing requests to the fastest available application backend.
* Use Front Door for application layer security and DDoS protection for your application.

## Example Usage

```hcl
resource "azurerm_frontdoor" "example" {
  name                                         = "example-FrontDoor"
  location                                     = "${azurerm_resource_group.example.location}"
  resource_group_name                          = "${azurerm_resource_group.example.name}"
  enforce_backend_pools_certificate_name_check = false

  routing_rule {
    name               = "exampleRoutingRule1"
    accepted_protocols = ["Http", "Https"]
    patterns_to_match  = ["/*"]
    frontend_endpoints = ["exampleFrontendEndpoint1"]
    forwarding_configuration {
      forwarding_protocol = "MatchRequest"
      backend_pool_name   = "exampleBackendBing"
    }
  }

  backend_pool_load_balancing {
    name = "exampleLoadBalancingSettings1"
  }

  backend_pool_health_probe {
    name = "exampleHealthProbeSetting1"
  }

  backend_pool {
    name = "exampleBackendBing"
    backend {
      host_header = "www.bing.com"
      address     = "www.bing.com"
      http_port   = 80
      https_port  = 443
    }

    load_balancing_name = "exampleLoadBalancingSettings1"
    health_probe_name   = "exampleHealthProbeSetting1"
  }

  frontend_endpoint {
    name                              = "exampleFrontendEndpoint1"
    host_name                         = "example-FrontDoor.azurefd.net"
    custom_https_provisioning_enabled = false
  }
}
```

## Argument Reference

The following arguments are supported:

* `name` - (Required) Specifies the name of the `Front Door` service. Changing this forces a new resource to be created.

* `resource_group_name` - (Required) Specifies the name of the Resource Group in which the `Front Door` service should exist. Changing this forces a new resource to be created.

* `location` - (Required) Specifies the supported Azure location where the resource exists. Changing this forces a new resource to be created.

* `backend_pool` - (Required) A `backend_pool` block as defined below.

* `backend_pool_health_probe` - (Required) A `backend_pool_health_probe` block as defined below.

* `backend_pool_load_balancing` - (Required) A `backend_pool_load_balancing` block as defined below.

* `enforce_backend_pools_certificate_name_check` - (Required) Enforce certificate name check on `HTTPS` requests to all backend pools, this setting will have no effect on `HTTP` requests. Permitted values are `true` or `false`.

* `load_balancer_enabled` - (Optional) Operational status of the `Front Door` load balancer. Permitted values are `true` or `false` Defaults to `true`.

* `friendly_name` - (Optional) A friendly name for the `Front Door` service.

* `frontend_endpoint` - (Required) A `frontend_endpoint` block as defined below.

* `routing_rule` - (Required) A `routing_rule` block as defined below.

* `tags` - (Optional) A mapping of tags to assign to the resource.

---

The `backend_pool` block supports the following:

* `name` - (Required) Specifies the name of the name of the `Backend Pool`.

* `backend` - (Required) A `backend` block as defined below.

* `load_balancing_name` - (Required) Specifies the name of the `backend_pool_load_balancing` block whithin this resource to use for this `Backend Pool`.

* `health_probe_name` - (Required) Specifies the name of the `backend_pool_health_probe` block whithin this resource to use for this `Backend Pool`.

---

The `backend` block supports the following:

* `address` - (Required) Location of the backend (IP address or FQDN)

* `host_header` - (Required) The value to use as the host header sent to the backend.

* `http_port` - (Required) The HTTP TCP port number. Possible values are between `1` - `65535`.

* `https_port` - (Required) The HTTPS TCP port number. Possible values are between `1` - `65535`.

* `priority` - (Optional) Priority to use for load balancing. Higher priorities will not be used for load balancing if any lower priority backend is healthy. Defaults to `1`.

* `weight` - (Optional) Weight of this endpoint for load balancing purposes. Defaults to `50`.

---

The `frontend_endpoint` block supports the following:

* `name` - (Required) Specifies the name of the `frontend_endpoint`.

* `host_name` - (Required) Specifies the host name of the `frontend_endpoint`. Must be a domain name.

<<<<<<< HEAD
* `session_affinity_enabled` - (Optional) Enables or disables session affinity on the `frontend_endpoint` host. Valid options are `true` or `false`. Defaults to `false`.

* `session_affinity_ttl_seconds` - (Optional) The TTL to use in seconds for session affinity, if applicable. Defaults to `0`.

* `custom_https_provisioning_enabled` - (Required) Enable or disable the use of custom `Https` SSL certificates on this `frontend_endpoint` host. Valid options are `true` or `false`. Defaults to `false`.

* `custom_https_configuration` - (Optional) A `custom_https_configuration` block as defined below. This block is required if the `custom_https_provisioning_enabled` is set to `true`.

=======
* `custom_https_provisioning_enabled` - (Required) Whether to allow HTTPS protocol for a custom domain that's associated with Front Door to ensure sensitive data is delivered securely via TLS/SSL encryption when sent across the internet. Valid options are `true` or `false`.

* `session_affinity_enabled` - (Optional) Whether to allow session affinity on this host. Valid options are `true` or `false` Defaults to `false`.

* `session_affinity_ttl_seconds` - (Optional) The TTL to use in seconds for session affinity, if applicable. Defaults to `0`.

>>>>>>> e32cddb4
* `web_application_firewall_policy_link_id` - (Optional) Defines the Web Application Firewall policy `ID` for each host.

---

The `backend_pool_health_probe` block supports the following:

* `name` - (Required) Specifies the name of the `backend_pool_health_probe`.

* `path` - (Optional) The path to use for the `backend_pool_health_probe`. Default is `/`.

* `protocol` - (Optional) Protocol scheme to use for the `backend_pool_health_probe`. Defaults to `Http`.

* `interval_in_seconds` - (Optional) The number of seconds between the `backend_pool_health_probe` probes. Defaults to `120`.

---

The `backend_pool_load_balancing` block supports the following:

* `name` - (Required) Specifies the name of the `backend_pool_load_balancing`.

* `sample_size` - (Optional) The number of samples to consider for load balancing decisions. Defaults to `4`.

* `successful_samples_required` - (Optional) The number of samples within the sample period that must succeed. Defaults to `2`.

* `additional_latency_milliseconds` - (Optional) The additional latency in milliseconds for probes to fall into the lowest latency bucket. Defaults to `0`.

---

The `routing_rule` block supports the following:

* `name` - (Required) Specifies the name of the `routing_rule`.

* `frontend_endpoints` - (Required) The names of the `frontend_endpoint` blocks whithin this resource to associate with this `routing_rule`.

* `accepted_protocols` - (Optional) Protocol schemes to match for the Backend Routing Rule. Defaults to `Http`.

* `patterns_to_match` - (Optional) The route patterns for the Backend Routing Rule. Defaults to `/*`.

* `enabled` - (Optional) `Enable` or `Disable` use of this Backend Routing Rule. Permitted values are `true` or `false`. Defaults to `true`.

* `forwarding_configuration` - (Optional) A `forwarding_configuration` block as defined below.

* `redirect_configuration`   - (Optional) A `redirect_configuration` block as defined below.

---

The `forwarding_configuration` block supports the following:

* `backend_pool_name` - (Required) Specifies the name of the `backend_pool` to forward the incoming traffic to. 

* `cache_use_dynamic_compression` - (Optional) Whether to use dynamic compression when caching. Valid options are `true` or `false`. Defaults to `false`.

* `cache_query_parameter_strip_directive` - (Optional) Defines cache behavior in releation to query string parameters. Valid options are `StripAll` or `StripNone`.

* `custom_forwarding_path` - (Optional) Path to use when constructing the request to forward to the backend. This functions as a URL Rewrite. Default behavior preserves the URL path.

* `forwarding_protocol` - (Optional) Protocol to use when redirecting. Valid options are `HTTPOnly`, `HTTPSOnly`, or `MatchRequest`. Defaults to `MatchRequest`.

---

The `redirect_configuration` block supports the following:

* `custom_host` - (Optional)  Set this to change the URL for the redirection. 

* `redirect_protocol` - (Optional) Protocol to use when redirecting. Valid options are `HTTPOnly`, `HTTPSOnly`, `MatchRequest`. Defaults to `MatchRequest`

* `redirect_type` - (Optional) Status code for the redirect. Valida options are `Moved`, `Found`, `TemporaryRedirect`, `PermanentRedirect`. Defaults to `Found`

* `custom_fragment` - (Optional) The destination fragment in the portion of URL after '#'. Set this to add a fragment to the redirect URL.

* `custom_path` - (Optional) The path to retain as per the incoming request, or update in the URL for the redirection.

* `custom_query_string` - (Optional) Replace any existing query string from the incoming request URL.

---

The `custom_https_configuration` block supports the following:

* `certificate_source` - (Optional) Certificate source to encrypted `HTTPS` traffic with. Allowed values are `FrontDoor` or `AzureKeyVault`. Defaults to `FrontDoor`.

The following attributes are only valid if `certificate_source` is set to `AzureKeyVault`:

* `azure_key_vault_certificate_vault_id` - (Required) The `ID` of the Key Vault containing the SSL certificate.

* `azure_key_vault_certificate_secret_name` - (Required) The name of the Key Vault secret representing the full certificate PFX.

* `azure_key_vault_certificate_secret_version` - (Required) The version of the Key Vault secret representing the full certificate PFX.

~> **Note:** In order to enable the use of your own custom `HTTPS certificate` you must grant `Azure Front Door Service` access to your key vault. For instuctions on how to configure your `Key Vault` correctly please refer to the [product documentation](https://docs.microsoft.com/en-us/azure/frontdoor/front-door-custom-domain-https#option-2-use-your-own-certificate). 

---

## Attributes Reference

`backend_pool` exports the following:

* `id` - The Resource ID of the Azure Front Door Backend Pool.


`backend` exports the following:

* `id` - The Resource ID of the Azure Front Door Backend.


`frontend_endpoint` exports the following:

* `id` - The Resource ID of the Azure Front Door Frontend Endpoint.

* `provisioning_state` - Provisioning state of the Front Door.

* `provisioning_substate` - Provisioning substate of the Front Door

[//]: * "* `web_application_firewall_policy_link_id` - (Optional) The `id` of the `web_application_firewall_policy_link` to use for this Frontend Endpoint."


`backend_pool_health_probe` exports the following:

* `id` - The Resource ID of the Azure Front Door Backend Health Probe.


`backend_pool_load_balancing` exports the following:

* `id` - The Resource ID of the Azure Front Door Backend Load Balancer.


`routing_rule`  exports the following:

* `id` - The Resource ID of the Azure Front Door Backend Routing Rule.


The following attributes are exported:

* `cname` - The host that each frontendEndpoint must CNAME to.

* `id` - Resource ID.

## Import

Front Doors can be imported using the `resource id`, e.g.

```shell
terraform import azurerm_frontdoor.test /subscriptions/00000000-0000-0000-0000-000000000000/resourcegroups/mygroup1/providers/Microsoft.Network/frontdoors/frontdoor1
```<|MERGE_RESOLUTION|>--- conflicted
+++ resolved
@@ -130,23 +130,14 @@
 
 * `host_name` - (Required) Specifies the host name of the `frontend_endpoint`. Must be a domain name.
 
-<<<<<<< HEAD
-* `session_affinity_enabled` - (Optional) Enables or disables session affinity on the `frontend_endpoint` host. Valid options are `true` or `false`. Defaults to `false`.
+* `session_affinity_enabled` - (Optional) Whether to allow session affinity on this host. Valid options are `true` or `false` Defaults to `false`.
 
 * `session_affinity_ttl_seconds` - (Optional) The TTL to use in seconds for session affinity, if applicable. Defaults to `0`.
 
-* `custom_https_provisioning_enabled` - (Required) Enable or disable the use of custom `Https` SSL certificates on this `frontend_endpoint` host. Valid options are `true` or `false`. Defaults to `false`.
+* `custom_https_provisioning_enabled` - (Required) Whether to allow HTTPS protocol for a custom domain that's associated with Front Door to ensure sensitive data is delivered securely via TLS/SSL encryption when sent across the internet. Valid options are `true` or `false`.
 
 * `custom_https_configuration` - (Optional) A `custom_https_configuration` block as defined below. This block is required if the `custom_https_provisioning_enabled` is set to `true`.
 
-=======
-* `custom_https_provisioning_enabled` - (Required) Whether to allow HTTPS protocol for a custom domain that's associated with Front Door to ensure sensitive data is delivered securely via TLS/SSL encryption when sent across the internet. Valid options are `true` or `false`.
-
-* `session_affinity_enabled` - (Optional) Whether to allow session affinity on this host. Valid options are `true` or `false` Defaults to `false`.
-
-* `session_affinity_ttl_seconds` - (Optional) The TTL to use in seconds for session affinity, if applicable. Defaults to `0`.
-
->>>>>>> e32cddb4
 * `web_application_firewall_policy_link_id` - (Optional) Defines the Web Application Firewall policy `ID` for each host.
 
 ---
